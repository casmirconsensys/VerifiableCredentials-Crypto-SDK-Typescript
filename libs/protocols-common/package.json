{
  "name": "verifiablecredentials-crypto-sdk-typescript-protocols-common",
<<<<<<< HEAD
  "version": "1.1.12-preview.1",
=======
  "version": "1.1.11-preview.3",
>>>>>>> 1b01819f
  "repository": {
    "type": "git",
    "url": "https://github.com/microsoft/VerifiableCredentials-Crypto-SDK-Typescript.git"
  },
  "description": "Package with common classes for crypto protocols.",
  "keywords": [
    "Decentralized Identity",
    "Verifiable Credentials",
    "DID",
    "crypto",
    "JOSE",
    "JWE",
    "JWS",
    "JWT"
  ],
  "author": "Microsoft Corporation",
  "license": "MIT",
  "main": "./dist/lib/index.js",
  "scripts": {
    "build": "tsc --p tsconfig.json",
    "test": "nyc jasmine-ts --config=./tests/jasmine.json",
    "lint": "tslint --fix --project . --config ./tslint.json",
    "lint-pr": "tslint --project . --config ./tslint.json"
  },
  "devDependencies": {    
    "@types/jasmine": "^2.8.9",
    "@types/node": "12.12.16",
    "jasmine": "^3.2.0",
    "jasmine-reporters": "^2.3.2",
    "jasmine-spec-reporter": "^4.2.1",
    "jasmine-ts": "^0.3.0",
    "nyc": "14.1.1",
    "prettier": "^1.18.2",  
    "ts-node": "8.5.4",
    "tslint": "^5.20.0",
    "typescript": "3.9.2"
  },
  "dependencies": {
<<<<<<< HEAD
    "verifiablecredentials-crypto-sdk-typescript-keys": "1.1.12-preview.1",
    "verifiablecredentials-crypto-sdk-typescript-keystore": "1.1.12-preview.1",
    "verifiablecredentials-crypto-sdk-typescript-plugin": "1.1.12-preview.1",
=======
    "verifiablecredentials-crypto-sdk-typescript-keys": "1.1.11-preview.3",
    "verifiablecredentials-crypto-sdk-typescript-keystore": "1.1.11-preview.3",
    "verifiablecredentials-crypto-sdk-typescript-plugin": "1.1.11-preview.3",
>>>>>>> 1b01819f
    "base64url": "3.0.1",
    "typescript-map": "0.0.7",
    "webcrypto-core": "1.1.1"
  },
  "nyc": {
    "extension": [
      ".ts",
      ".tsx"
    ],
    "include": [
      "lib/**"
    ],
    "reporter": [
      "text",
      "cobertura",
      "html"
    ]
  },
  "files": [
    "dist/**",
    "lib/**",
    "README.md",
    "LICENSE",
    "package.json"
  ]
}<|MERGE_RESOLUTION|>--- conflicted
+++ resolved
@@ -1,10 +1,6 @@
 {
   "name": "verifiablecredentials-crypto-sdk-typescript-protocols-common",
-<<<<<<< HEAD
-  "version": "1.1.12-preview.1",
-=======
   "version": "1.1.11-preview.3",
->>>>>>> 1b01819f
   "repository": {
     "type": "git",
     "url": "https://github.com/microsoft/VerifiableCredentials-Crypto-SDK-Typescript.git"
@@ -43,15 +39,9 @@
     "typescript": "3.9.2"
   },
   "dependencies": {
-<<<<<<< HEAD
-    "verifiablecredentials-crypto-sdk-typescript-keys": "1.1.12-preview.1",
-    "verifiablecredentials-crypto-sdk-typescript-keystore": "1.1.12-preview.1",
-    "verifiablecredentials-crypto-sdk-typescript-plugin": "1.1.12-preview.1",
-=======
     "verifiablecredentials-crypto-sdk-typescript-keys": "1.1.11-preview.3",
     "verifiablecredentials-crypto-sdk-typescript-keystore": "1.1.11-preview.3",
     "verifiablecredentials-crypto-sdk-typescript-plugin": "1.1.11-preview.3",
->>>>>>> 1b01819f
     "base64url": "3.0.1",
     "typescript-map": "0.0.7",
     "webcrypto-core": "1.1.1"
